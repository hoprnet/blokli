--- conflicted
+++ resolved
@@ -383,11 +383,6 @@
             log_slow_queries: Duration::from_secs(1),
         };
 
-<<<<<<< HEAD
-        // Read the minimal information we need from the shared config inside a short scope
-        // so the RwLock guard is dropped before we hit any `.await` points.
-=======
->>>>>>> 02a25aa0
         let is_in_memory = {
             let cfg = config
                 .read()
