use blokli_chain_types::ContractAddresses;
use hopr_chain_config::{ChainNetworkConfig, ProtocolsConfig};

fn default_host() -> std::net::SocketAddr {
    "0.0.0.0:3064".parse().unwrap()
}

fn default_database() -> DatabaseConfig {
    DatabaseConfig::PostgreSql(PostgreSqlConfig::Url {
        url: "postgresql://bloklid:password@localhost:5432/bloklid".to_string(),
    })
}

fn default_rpc_url() -> String {
    "http://localhost:8545".to_string()
}

fn default_data_directory() -> String {
    "data".to_string()
}

fn default_network() -> String {
    "dufour".to_string()
}

/// PostgreSQL database configuration
///
/// Supports two formats:
/// 1. Simple URL: `url = "postgresql://user:pass@host:port/database"`
/// 2. Detailed components with individual fields
#[derive(Debug, Clone, serde::Serialize, serde::Deserialize)]
#[serde(untagged)]
pub enum PostgreSqlConfig {
    /// Simple connection URL format
    Url { url: String },
    /// Detailed connection parameters
    Detailed {
        host: String,
        port: u16,
        username: String,
        password: String,
        database: String,
        #[serde(default = "default_max_connections")]
        max_connections: u32,
    },
}

/// SQLite database configuration
///
/// SQLite uses two separate database files to avoid write lock contention:
/// - Index database: Contains accounts, channels, announcements, node_info, chain_info
/// - Logs database: Contains log, log_status, log_topic_info tables
#[derive(Debug, Clone, serde::Serialize, serde::Deserialize)]
pub struct SqliteConfig {
    /// Path to the index SQLite database file (accounts, channels, etc.)
    /// Use ":memory:" for in-memory database
    #[serde(default = "default_sqlite_index_path")]
    pub index_path: String,

    /// Path to the logs SQLite database file (log tables)
    /// Use ":memory:" for in-memory database
    #[serde(default = "default_sqlite_logs_path")]
    pub logs_path: String,

    #[serde(default = "default_max_connections")]
    pub max_connections: u32,
}

fn default_sqlite_index_path() -> String {
    "data/bloklid-index.db".to_string()
}

fn default_sqlite_logs_path() -> String {
    "data/bloklid-logs.db".to_string()
}

/// Database configuration supporting both PostgreSQL and SQLite
#[derive(Debug, Clone, serde::Serialize, serde::Deserialize)]
#[serde(tag = "type", rename_all = "lowercase")]
pub enum DatabaseConfig {
    #[serde(rename = "postgresql")]
    PostgreSql(PostgreSqlConfig),
    #[serde(rename = "sqlite")]
    Sqlite(SqliteConfig),
}

fn default_max_connections() -> u32 {
    10
}

impl DatabaseConfig {
    /// Convert database configuration to connection URL
    /// For PostgreSQL, returns the single database URL
    /// For SQLite, returns the index database URL
    pub fn to_url(&self) -> String {
        match self {
            DatabaseConfig::PostgreSql(pg_config) => match pg_config {
                PostgreSqlConfig::Url { url } => url.clone(),
                PostgreSqlConfig::Detailed {
                    host,
                    port,
                    username,
                    password,
                    database,
                    ..
                } => {
                    format!("postgresql://{}:{}@{}:{}/{}", username, password, host, port, database)
                }
            },
            DatabaseConfig::Sqlite(sqlite_config) => {
                format!("sqlite://{}?mode=rwc", sqlite_config.index_path)
            }
        }
    }

    /// Get logs database URL (only applicable for SQLite)
    /// For PostgreSQL, returns None as it uses a single database
    /// For SQLite, returns the logs database URL
    pub fn to_logs_url(&self) -> Option<String> {
        match self {
            DatabaseConfig::PostgreSql(_) => None,
            DatabaseConfig::Sqlite(sqlite_config) => Some(format!("sqlite://{}?mode=rwc", sqlite_config.logs_path)),
        }
    }

    /// Get max_connections setting
    pub fn max_connections(&self) -> u32 {
        match self {
            DatabaseConfig::PostgreSql(pg_config) => match pg_config {
                PostgreSqlConfig::Url { .. } => default_max_connections(),
                PostgreSqlConfig::Detailed { max_connections, .. } => *max_connections,
            },
            DatabaseConfig::Sqlite(sqlite_config) => sqlite_config.max_connections,
        }
    }
}

fn default_db_path() -> String {
    "data/bloklid.db".to_string()
}

fn default_private_key() -> String {
    // This is a placeholder - in production this should be loaded from environment or secure storage
    "0x0000000000000000000000000000000000000000000000000000000000000000".to_string()
}

fn default_rpc_url() -> String {
    "http://localhost:8545".to_string()
}

fn default_data_directory() -> String {
    "data".to_string()
}

#[serde_with::serde_as]
#[derive(Debug, Clone, serde::Serialize, serde::Deserialize, smart_default::SmartDefault, validator::Validate)]
pub struct Config {
    #[serde_as(as = "serde_with::DisplayFromStr")]
    #[default(_code = "default_host()")]
    #[serde(default = "default_host")]
    pub host: std::net::SocketAddr,

<<<<<<< HEAD
    #[default(_code = "default_db_path()")]
    #[serde(default = "default_db_path")]
    pub database_path: String,
=======
    #[default(_code = "default_database()")]
    #[serde(default = "default_database")]
    pub database: DatabaseConfig,
>>>>>>> 05bd8187

    #[default(_code = "default_data_directory()")]
    #[serde(default = "default_data_directory")]
    pub data_directory: String,

<<<<<<< HEAD
    #[default(_code = "default_private_key()")]
    #[serde(default = "default_private_key")]
    #[validate(length(min = 66, max = 66))]
    pub private_key: String,
=======
    #[default(_code = "default_network()")]
    #[serde(default = "default_network")]
    pub network: String,
>>>>>>> 05bd8187

    #[default(_code = "default_rpc_url()")]
    #[serde(default = "default_rpc_url")]
    pub rpc_url: String,

    #[serde(default)]
<<<<<<< HEAD
    pub indexer: IndexerConfig,
=======
    pub max_rpc_requests_per_sec: u32,

    #[serde(default)]
    pub indexer: IndexerConfig,

    #[serde(default)]
    pub api: ApiConfig,

    #[serde(skip)]
    #[default(None)]
    pub chain_network: Option<ChainNetworkConfig>,

    #[serde(skip)]
    #[default(_code = "ContractAddresses::default()")]
    pub contracts: ContractAddresses,

    #[serde(default)]
    pub protocols: ProtocolsConfig,
>>>>>>> 05bd8187
}

#[derive(Debug, Clone, serde::Serialize, serde::Deserialize, smart_default::SmartDefault)]
pub struct IndexerConfig {
<<<<<<< HEAD
    #[default(0)]
    pub start_block_number: u64,

=======
>>>>>>> 05bd8187
    #[default(true)]
    pub fast_sync: bool,

    #[default(false)]
    pub enable_logs_snapshot: bool,

    #[serde(default)]
    pub logs_snapshot_url: Option<String>,
<<<<<<< HEAD
=======

    #[serde(default)]
    pub subscription: SubscriptionConfig,
}

/// Configuration for GraphQL subscription behavior
#[derive(Debug, Clone, serde::Serialize, serde::Deserialize, smart_default::SmartDefault)]
pub struct SubscriptionConfig {
    /// Capacity of the event bus buffer for channel events
    /// Higher values prevent overflow but use more memory
    #[default(1000)]
    pub event_bus_capacity: usize,

    /// Capacity of the shutdown signal buffer
    /// Typically a small value is sufficient
    #[default(10)]
    pub shutdown_signal_capacity: usize,

    /// Batch size for Phase 1 historical channel queries
    /// Higher values fetch more data per query but may increase latency
    #[default(100)]
    pub batch_size: usize,
}

#[serde_with::serde_as]
#[derive(Debug, Clone, serde::Serialize, serde::Deserialize, smart_default::SmartDefault)]
pub struct ApiConfig {
    #[default(true)]
    pub enabled: bool,

    #[serde_as(as = "serde_with::DisplayFromStr")]
    #[default(_code = "default_api_bind_address()")]
    #[serde(default = "default_api_bind_address")]
    pub bind_address: std::net::SocketAddr,

    #[default(true)]
    pub playground_enabled: bool,
}

fn default_api_bind_address() -> std::net::SocketAddr {
    "0.0.0.0:8080".parse().unwrap()
>>>>>>> 05bd8187
}<|MERGE_RESOLUTION|>--- conflicted
+++ resolved
@@ -135,23 +135,6 @@
     }
 }
 
-fn default_db_path() -> String {
-    "data/bloklid.db".to_string()
-}
-
-fn default_private_key() -> String {
-    // This is a placeholder - in production this should be loaded from environment or secure storage
-    "0x0000000000000000000000000000000000000000000000000000000000000000".to_string()
-}
-
-fn default_rpc_url() -> String {
-    "http://localhost:8545".to_string()
-}
-
-fn default_data_directory() -> String {
-    "data".to_string()
-}
-
 #[serde_with::serde_as]
 #[derive(Debug, Clone, serde::Serialize, serde::Deserialize, smart_default::SmartDefault, validator::Validate)]
 pub struct Config {
@@ -160,39 +143,23 @@
     #[serde(default = "default_host")]
     pub host: std::net::SocketAddr,
 
-<<<<<<< HEAD
-    #[default(_code = "default_db_path()")]
-    #[serde(default = "default_db_path")]
-    pub database_path: String,
-=======
     #[default(_code = "default_database()")]
     #[serde(default = "default_database")]
     pub database: DatabaseConfig,
->>>>>>> 05bd8187
 
     #[default(_code = "default_data_directory()")]
     #[serde(default = "default_data_directory")]
     pub data_directory: String,
 
-<<<<<<< HEAD
-    #[default(_code = "default_private_key()")]
-    #[serde(default = "default_private_key")]
-    #[validate(length(min = 66, max = 66))]
-    pub private_key: String,
-=======
     #[default(_code = "default_network()")]
     #[serde(default = "default_network")]
     pub network: String,
->>>>>>> 05bd8187
 
     #[default(_code = "default_rpc_url()")]
     #[serde(default = "default_rpc_url")]
     pub rpc_url: String,
 
     #[serde(default)]
-<<<<<<< HEAD
-    pub indexer: IndexerConfig,
-=======
     pub max_rpc_requests_per_sec: u32,
 
     #[serde(default)]
@@ -211,17 +178,10 @@
 
     #[serde(default)]
     pub protocols: ProtocolsConfig,
->>>>>>> 05bd8187
 }
 
 #[derive(Debug, Clone, serde::Serialize, serde::Deserialize, smart_default::SmartDefault)]
 pub struct IndexerConfig {
-<<<<<<< HEAD
-    #[default(0)]
-    pub start_block_number: u64,
-
-=======
->>>>>>> 05bd8187
     #[default(true)]
     pub fast_sync: bool,
 
@@ -230,8 +190,6 @@
 
     #[serde(default)]
     pub logs_snapshot_url: Option<String>,
-<<<<<<< HEAD
-=======
 
     #[serde(default)]
     pub subscription: SubscriptionConfig,
@@ -273,5 +231,4 @@
 
 fn default_api_bind_address() -> std::net::SocketAddr {
     "0.0.0.0:8080".parse().unwrap()
->>>>>>> 05bd8187
 }