use cynic::QueryBuilder;
use hex::ToHex;
use hopr_primitive_types::{prelude::Address, traits::ToHex as PrimitiveToHex};

use super::{BlokliClient, response_to_data};
use crate::{
    api::{internal::*, types::*, *},
    errors::{BlokliClientError, ErrorKind},
};

#[async_trait::async_trait]
impl BlokliQueryClient for BlokliClient {
    #[tracing::instrument(level = "debug", skip(self), fields(?selector))]
    async fn count_accounts(&self, selector: Option<AccountSelector>) -> Result<u32> {
        let resp = self
            .build_query(QueryAccountCount::build(AccountVariables::from(selector)))?
            .await?;

        response_to_data(resp)?.account_count.into()
    }

    #[tracing::instrument(level = "debug", skip(self), fields(?selector))]
    async fn query_accounts(&self, selector: AccountSelector) -> Result<Vec<Account>> {
        let resp = self
            .build_query(QueryAccounts::build(AccountVariables::from(selector)))?
            .await?;

        response_to_data(resp)?.accounts.into()
    }

    #[tracing::instrument(level = "debug", skip(self), fields(address = Address::new(address).to_hex()))]
    async fn query_native_balance(&self, address: &ChainAddress) -> Result<NativeBalance> {
        let resp = self
            .build_query(QueryNativeBalance::build(BalanceVariables {
                address: address.encode_hex(),
            }))?
            .await?;

        response_to_data(resp)?.native_balance.into()
    }

    #[tracing::instrument(level = "debug", skip(self), fields(address = Address::new(address).to_hex()))]
    async fn query_token_balance(&self, address: &ChainAddress) -> Result<HoprBalance> {
        let resp = self
            .build_query(QueryHoprBalance::build(BalanceVariables {
                address: address.encode_hex(),
            }))?
            .await?;

        response_to_data(resp)?.hopr_balance.into()
    }

<<<<<<< HEAD
    #[tracing::instrument(level = "debug", skip(self), fields(address = Address::new(address).to_hex()))]
=======
    #[tracing::instrument(level = "debug", skip(self), fields(address = hex::encode(address)))]
>>>>>>> 8d9914c2
    async fn query_safe_allowance(&self, address: &ChainAddress) -> Result<SafeHoprAllowance> {
        let resp = self
            .build_query(QuerySafeAllowance::build(BalanceVariables {
                address: address.encode_hex(),
            }))?
            .await?;

        response_to_data(resp)?.safe_hopr_allowance.into()
    }

    #[tracing::instrument(level = "debug", skip(self), fields(?selector))]
    async fn count_channels(&self, selector: Option<ChannelSelector>) -> Result<u32> {
        let resp = self
            .build_query(QueryChannelCount::build(ChannelsVariables::from(selector)))?
            .await?;

        response_to_data(resp)?.channel_count.into()
    }

    #[tracing::instrument(level = "debug", skip(self), fields(?selector))]
    async fn query_channels(&self, selector: ChannelSelector) -> Result<Vec<Channel>> {
        let resp = self
            .build_query(QueryChannels::build(ChannelsVariables::from(selector)))?
            .await?;

        response_to_data(resp)?.channels.into()
    }

    #[tracing::instrument(level = "debug", skip(self))]
    async fn query_transaction_status(&self, tx_id: TxId) -> Result<Transaction> {
        let resp = self
            .build_query(QueryTransaction::build(TransactionsVariables { id: tx_id.into() }))?
            .await?;

        response_to_data(resp)?
            .transaction
            .ok_or::<BlokliClientError>(ErrorKind::NoData.into())?
            .into()
    }

    #[tracing::instrument(level = "debug", skip(self))]
    async fn query_chain_info(&self) -> Result<ChainInfo> {
        let resp = self.build_query(QueryChainInfo::build(()))?.await?;

        response_to_data(resp)?.chain_info.into()
    }

    #[tracing::instrument(level = "debug", skip(self))]
    async fn query_version(&self) -> Result<String> {
        let resp = self.build_query(QueryVersion::build(()))?.await?;

        response_to_data(resp).map(|data| data.version)
    }

    #[tracing::instrument(level = "debug", skip(self))]
    async fn query_health(&self) -> Result<String> {
        let resp = self.build_query(QueryHealth::build(()))?.await?;

        response_to_data(resp).map(|data| data.health)
    }
}<|MERGE_RESOLUTION|>--- conflicted
+++ resolved
@@ -1,6 +1,5 @@
 use cynic::QueryBuilder;
 use hex::ToHex;
-use hopr_primitive_types::{prelude::Address, traits::ToHex as PrimitiveToHex};
 
 use super::{BlokliClient, response_to_data};
 use crate::{
@@ -28,7 +27,7 @@
         response_to_data(resp)?.accounts.into()
     }
 
-    #[tracing::instrument(level = "debug", skip(self), fields(address = Address::new(address).to_hex()))]
+    #[tracing::instrument(level = "debug", skip(self), fields(address = hex::encode(address)))]
     async fn query_native_balance(&self, address: &ChainAddress) -> Result<NativeBalance> {
         let resp = self
             .build_query(QueryNativeBalance::build(BalanceVariables {
@@ -39,7 +38,7 @@
         response_to_data(resp)?.native_balance.into()
     }
 
-    #[tracing::instrument(level = "debug", skip(self), fields(address = Address::new(address).to_hex()))]
+    #[tracing::instrument(level = "debug", skip(self), fields(address = hex::encode(address)))]
     async fn query_token_balance(&self, address: &ChainAddress) -> Result<HoprBalance> {
         let resp = self
             .build_query(QueryHoprBalance::build(BalanceVariables {
@@ -50,11 +49,7 @@
         response_to_data(resp)?.hopr_balance.into()
     }
 
-<<<<<<< HEAD
-    #[tracing::instrument(level = "debug", skip(self), fields(address = Address::new(address).to_hex()))]
-=======
     #[tracing::instrument(level = "debug", skip(self), fields(address = hex::encode(address)))]
->>>>>>> 8d9914c2
     async fn query_safe_allowance(&self, address: &ChainAddress) -> Result<SafeHoprAllowance> {
         let resp = self
             .build_query(QuerySafeAllowance::build(BalanceVariables {
