--- conflicted
+++ resolved
@@ -315,13 +315,13 @@
   ): AccountsResult!
   """
   Calculate the predicted module address for a Safe deployment
-  
+
   Calls the HoprNodeStakeFactory.predictModuleAddress_1 function to compute
   the deterministic CREATE2 address for a HOPR node management module.
-  
+
   The channels contract address and capability permissions are automatically
   obtained from the system configuration.
-  
+
   Returns Error with code INVALID_ADDRESS if owner or safeAddress format is invalid.
   Returns Error with code QUERY_FAILED if RPC call fails.
   """
@@ -330,11 +330,7 @@
     nonce: UInt64!
     "Safe owner address (hexadecimal format)"
     owner: String!
-<<<<<<< HEAD
-    "Safe contract address (hexadecimal format)"
-=======
     "Predicted Safe contract address (hexadecimal format)"
->>>>>>> 5b3904db
     safeAddress: String!
   ): CalculateModuleAddressResult!
   """Retrieve chain information"""
