--- conflicted
+++ resolved
@@ -373,11 +373,8 @@
               npm install -g @bitnami/readme-generator-for-helm@2.7.2
             '';
             extraPackages = [
-<<<<<<< HEAD
               pkgs.nodejs
-=======
               pkgs.ast-grep
->>>>>>> 6da83cea
               pkgs.foundry-bin
               pkgs.solc
               pkgs.kubernetes-helm
