--- conflicted
+++ resolved
@@ -384,13 +384,8 @@
               echo "Running pre-commit checks..."
               ${packages.pre-commit-check.shellHook}
 
-<<<<<<< HEAD
-              # Use a local npm global directory in your home
-              export NPM_CONFIG_PREFIX=$HOME/.npm-global
-=======
               # Use a local npm directory
               export NPM_CONFIG_PREFIX=.npm
->>>>>>> 2bc2aee5
               export PATH=$NPM_CONFIG_PREFIX/bin:$PATH
 
               echo "Install helm-chart readme-generator"
