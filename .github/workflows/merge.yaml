--- conflicted
+++ resolved
@@ -8,33 +8,6 @@
   group: merge
   cancel-in-progress: false
 jobs:
-<<<<<<< HEAD
-  build-docker:
-    name: Build
-    uses: ./.github/workflows/build-docker.yaml
-    with:
-      source_branch: ${{ github.event.pull_request.head.ref || github.ref }}
-      version_type: "pr"
-    secrets: inherit
-  build-binaries:
-    strategy:
-      matrix:
-        binary:
-          - architecture: x86_64-linux
-            runner: self-hosted-hoprnet-bigger
-          - architecture: aarch64-darwin
-            runner: macos-15
-          - architecture: x86_64-darwin
-            runner: macos-13
-    name: Binary ${{ matrix.binary.architecture }}
-    uses: ./.github/workflows/build-binaries.yaml
-    with:
-      branch: ${{ github.event.pull_request.head.ref }}
-      runner: ${{ matrix.binary.runner }}
-      architecture: ${{ matrix.binary.architecture }}
-      version_type: "pr"
-    secrets: inherit
-=======
   build-binary:
     name: Build binary
     runs-on: self-hosted-hoprnet-small
@@ -46,5 +19,4 @@
           disable-sudo: true
           egress-policy: audit
       - name: Checkout hoprnet repository
-        uses: actions/checkout@08c6903cd8c0fde910a37f88322edcfb5dd907a8 # v5.0.0
->>>>>>> 05bd8187
+        uses: actions/checkout@08c6903cd8c0fde910a37f88322edcfb5dd907a8 # v5.0.0