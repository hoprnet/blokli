name: Build Docker
env:
  RUST_BACKTRACE: "1"
  CARGO_TERM_COLOR: always
permissions:
  contents: read
  security-events: write
on:
  workflow_call:
    inputs:
      source_branch:
        required: true
        type: string
      version_type:
        required: true
        type: string
    outputs:
      image_tag:
        description: "Docker image tag (without architecture suffix)"
        value: ${{ jobs.upload-manifest.outputs.image_tag }}
      manifest_url:
        description: "Multi-arch manifest URL"
        value: ${{ jobs.upload-manifest.outputs.manifest_url }}
concurrency:
  group: ${{ github.ref }}-build-docker
  cancel-in-progress: true
jobs:
  build-docker-images:
    name: Build Docker (${{ matrix.arch }})
    runs-on: self-hosted-hoprnet-bigger
    strategy:
      matrix:
        include:
          - arch: amd64
            nix_arch: x86_64-linux
            nix_package: bloklid-docker-amd64
            # Disabled until GitHub runner supports aarch64
            # - arch: arm64
            #   nix_arch: aarch64-linux
            #   nix_package: bloklid-docker-aarch64
    outputs:
      image_tag: ${{ steps.bump.outputs.bump_version }}
      docker_tag: ${{ steps.bump.outputs.DOCKER_TAG }}
    steps:
      - name: Checkout repository
        uses: actions/checkout@1af3b93b6815bc44a9784bd300feb67ff0d1eeb3 # v6.0.0
        with:
          ref: ${{ inputs.source_branch }}
      - name: Use Nix Cache
        uses: cachix/cachix-action@0fc020193b5a1fa3ac4575aa3a7d3aa6a35435ad # v16
        with:
          name: blokli
          authToken: "${{ secrets.CACHIX_AUTH_TOKEN }}"
        env:
          USER: runner
      - name: Update version
        id: bump
        run: |
          set -x
          current_version=$(grep -E '^version\s*=' bloklid/Cargo.toml | awk -F\" '{print $2}')
          if [[ "${{ inputs.version_type }}" == "commit" ]]; then
            bump_version=${current_version}+commit.$(git rev-parse --short HEAD)
            echo "bump_version=${bump_version}" | tee -a "$GITHUB_OUTPUT"
          elif [[ "${{ inputs.version_type }}" == "pr" ]]; then
            bump_version=${current_version}+pr.${{ github.event.pull_request.number }}
            echo "bump_version=${bump_version}" | tee -a "$GITHUB_OUTPUT"
          elif [[ "${{ inputs.version_type }}" == "release" ]]; then
            echo "bump_version=${current_version}" | tee -a "$GITHUB_OUTPUT"
          else
            echo "Invalid version type"
            exit 1
          fi
          sed -i.bak -E "s/(^version = \")([0-9]+\.[0-9]+\.[0-9]+)(\")/\1${bump_version}\3/" bloklid/Cargo.toml
          nix develop -c cargo generate-lockfile
          rm "bloklid/Cargo.toml.bak"
          echo "DOCKER_TAG=${bump_version/+/-}" | tee -a "$GITHUB_OUTPUT"
      - name: Build Docker image
        run: |
          # Build Docker image for this architecture
          nix build -L .#${{ matrix.nix_package }}

          # Create output directory for artifacts
          mkdir -p docker-images

          # Copy the built image
          cp result docker-images/${{ matrix.arch }}.tar.gz
      - name: Upload Docker image artifact
        uses: actions/upload-artifact@330a01c490aca151604b8cf639adc76d48f6c5d4 # v5.0.0
        with:
          name: docker-image-${{ matrix.arch }}
          path: docker-images/${{ matrix.arch }}.tar.gz
          retention-days: 7
  upload-manifest:
    name: Upload Multi-Arch Manifest
    runs-on: self-hosted-hoprnet-bigger
    needs: build-docker-images
    outputs:
      image_tag: ${{ needs.build-docker-images.outputs.image_tag }}
      docker_tag: ${{ needs.build-docker-images.outputs.docker_tag }}
      manifest_url: ${{ vars.DOCKER_IMAGE_REGISTRY }}/bloklid:${{ needs.build-docker-images.outputs.docker_tag }}
      image_url_amd64: ${{ vars.DOCKER_IMAGE_REGISTRY }}/bloklid:${{ needs.build-docker-images.outputs.docker_tag }}-linux-amd64
      # image_url_arm64: ${{ vars.DOCKER_IMAGE_REGISTRY }}/bloklid:${{ needs.build-docker-images.outputs.docker_tag }}-linux-arm64
      # Re-enable when aarch64 runner is available
    steps:
      - name: Checkout repository
        uses: actions/checkout@1af3b93b6815bc44a9784bd300feb67ff0d1eeb3 # v6.0.0
        with:
          ref: ${{ inputs.source_branch }}
      - name: Use Nix Cache
        uses: cachix/cachix-action@0fc020193b5a1fa3ac4575aa3a7d3aa6a35435ad # v16
        with:
          name: blokli
          authToken: "${{ secrets.CACHIX_AUTH_TOKEN }}"
        env:
          USER: runner
      - name: Setup GCP
        id: gcp
        uses: hoprnet/hopr-workflows/actions/setup-gcp@12c56020e16036982e6cc529848edeedfc705865 # master
        with:
          google-credentials: ${{ secrets.GOOGLE_HOPRASSOCIATION_CREDENTIALS_REGISTRY }}
          login-artifact-registry: 'true'
          install-sdk: 'false'
      - name: Update version (for manifest build)
        run: |
          set -x
          bump_version="${{ needs.build-docker-images.outputs.image_tag }}"
          sed -E "s/(^version = \")([0-9]+\.[0-9]+\.[0-9]+)(\")/\1${bump_version}\3/" bloklid/Cargo.toml > bloklid/Cargo.toml.new
          mv bloklid/Cargo.toml.new bloklid/Cargo.toml
          nix develop --command cargo generate-lockfile
      - name: Upload multi-arch manifest and images
        run: |
          # Use nix-lib multi-arch upload app to:
          # 1. Build manifest with both architectures
          # 2. Upload platform-specific images (linux-amd64, linux-arm64)
          # 3. Create and push OCI manifest list
          nix run -L .#bloklid-docker-manifest-upload
        env:
          GOOGLE_ACCESS_TOKEN: ${{ steps.gcp.outputs.access_token }}
          IMAGE_TARGET: ${{ vars.DOCKER_IMAGE_REGISTRY }}/bloklid:${{ needs.build-docker-images.outputs.docker_tag }}
  security-scan-amd64:
    name: Security Scan (amd64)
    needs: upload-manifest
<<<<<<< HEAD
    strategy:
      matrix:
        arch: [amd64] # Only amd64 until runner supports aarch64
        # arch: [amd64, arm64]  # Re-enable when aarch64 runner available
    steps:
      - name: Harden Runner
        uses: step-security/harden-runner@f4a75cfd619ee5ce8d5b864b0d183aff3c69b55a # v2.13.1
        with:
          disable-sudo: true
          egress-policy: audit
      - name: Checkout repository
        uses: actions/checkout@08c6903cd8c0fde910a37f88322edcfb5dd907a8 # v5.0.0
      - name: Install Nix
        uses: cachix/install-nix-action@7be5dee1421f63d07e71ce6e0a9f8a4b07c2a487 # v31
      - name: Use Nix Cache
        uses: cachix/cachix-action@0fc020193b5a1fa3ac4575aa3a7d3aa6a35435ad # v16
        with:
          name: blokli
          authToken: "${{ secrets.CACHIX_AUTH_TOKEN }}"
        env:
          USER: runner
      - name: Setup GCP
        id: gcp
        uses: hoprnet/hopr-workflows/actions/setup-gcp@12c56020e16036982e6cc529848edeedfc705865 # master
        with:
          google-credentials: ${{ secrets.GOOGLE_HOPRASSOCIATION_CREDENTIALS_REGISTRY }}
          login-artifact-registry: 'true'
          install-sdk: 'false'
      - name: Update version (for security scans)
        run: |
          set -x
          bump_version="${{ needs.upload-manifest.outputs.image_tag }}"
          sed -i.bak -E "s/(^version = \")([0-9]+\.[0-9]+\.[0-9]+)(\")/\1${bump_version}\3/" bloklid/Cargo.toml
          rm bloklid/Cargo.toml.bak
          nix develop --command cargo generate-lockfile
      - name: Run Trivy vulnerability scanner (Nix-based)
        run: |
          # Use nix-lib Trivy scan with pre-fetched database
          # This generates both SARIF and table reports
          if [ "${{ matrix.arch }}" = "amd64" ]; then
            nix build -L .#bloklid-docker-amd64-scan
            SCAN_PATH="./result"
          else
            nix build -L .#bloklid-docker-aarch64-scan
            SCAN_PATH="./result"
          fi

          # Copy SARIF report for upload
          cp "$SCAN_PATH/scan-report.sarif" trivy-results-${{ matrix.arch }}.sarif

          # Display table summary
          echo "=== Trivy Scan Summary ==="
          cat "$SCAN_PATH/scan-summary.txt" || echo "No vulnerabilities summary available"
          echo "=========================="
      - name: Upload Trivy results to GitHub Security
        if: always()
        uses: github/codeql-action/upload-sarif@v3
        with:
          sarif_file: trivy-results-${{ matrix.arch }}.sarif
          category: trivy-${{ matrix.arch }}
      - name: Smoke test - Verify container starts
        run: |
          # Determine image URL based on architecture
          if [ "${{ matrix.arch }}" = "amd64" ]; then
            IMAGE_URL="${{ needs.upload-manifest.outputs.image_url_amd64 }}"
          else
            IMAGE_URL="${{ needs.upload-manifest.outputs.image_url_arm64 }}"
          fi

          # Pull the image for smoke testing
          docker pull "$IMAGE_URL"

          # Start container in background with --help flag
          # This verifies the entrypoint works and binary is functional
          container_id=$(docker run -d "$IMAGE_URL" --help)

          # Wait for container to complete (max 30 seconds)
          timeout=30
          elapsed=0
          while [ $elapsed -lt $timeout ]; do
            status=$(docker inspect --format='{{.State.Status}}' $container_id)
            if [ "$status" = "exited" ]; then
              break
            fi
            sleep 1
            elapsed=$((elapsed + 1))
          done

          # Check exit code
          exit_code=$(docker inspect --format='{{.State.ExitCode}}' $container_id)

          # Show logs for debugging
          echo "=== Container logs ==="
          docker logs $container_id
          echo "======================"

          # Cleanup
          docker rm $container_id

          # Verify success
          if [ "$exit_code" -ne 0 ]; then
            echo "Error: Container exited with code $exit_code"
            exit 1
          fi

          echo "✓ Smoke test passed - container started successfully"
      - name: Generate SBOM (Nix-based)
        if: always()
        run: |
          # Use nix-lib SBOM generation with Syft
          # Generates both SPDX and CycloneDX formats
          if [ "${{ matrix.arch }}" = "amd64" ]; then
            nix build -L .#bloklid-docker-amd64-sbom
            SBOM_PATH="./result"
          else
            nix build -L .#bloklid-docker-aarch64-sbom
            SBOM_PATH="./result"
          fi

          # Copy CycloneDX SBOM for compatibility
          cp "$SBOM_PATH/sbom.cyclonedx.json" sbom-${{ matrix.arch }}.json
      - name: Upload SBOM artifacts
        if: always()
        uses: actions/upload-artifact@v4
        with:
          name: sbom-${{ matrix.arch }}
          path: |
            sbom-${{ matrix.arch }}.json
            result/sbom.*.json
          retention-days: 90
=======
    uses: ./.github/workflows/security-scan.yaml
    with:
      image_url: ${{ needs.upload-manifest.outputs.image_url_amd64 }}
      architecture: amd64
    secrets: inherit
  # Re-enable when aarch64 runner is available
  # security-scan-arm64:
  #   name: Security Scan (arm64)
  #   needs: upload-manifest
  #   uses: ./.github/workflows/security-scan.yaml
  #   with:
  #     image_url: ${{ needs.upload-manifest.outputs.image_url_arm64 }}
  #     architecture: arm64
  #   secrets: inherit
>>>>>>> 6da83cea
<|MERGE_RESOLUTION|>--- conflicted
+++ resolved
@@ -137,153 +137,19 @@
         env:
           GOOGLE_ACCESS_TOKEN: ${{ steps.gcp.outputs.access_token }}
           IMAGE_TARGET: ${{ vars.DOCKER_IMAGE_REGISTRY }}/bloklid:${{ needs.build-docker-images.outputs.docker_tag }}
-  security-scan-amd64:
-    name: Security Scan (amd64)
+  security-scan:
+    name: Security Scan (${{ matrix.architecture }})
     needs: upload-manifest
-<<<<<<< HEAD
     strategy:
       matrix:
-        arch: [amd64] # Only amd64 until runner supports aarch64
-        # arch: [amd64, arm64]  # Re-enable when aarch64 runner available
-    steps:
-      - name: Harden Runner
-        uses: step-security/harden-runner@f4a75cfd619ee5ce8d5b864b0d183aff3c69b55a # v2.13.1
-        with:
-          disable-sudo: true
-          egress-policy: audit
-      - name: Checkout repository
-        uses: actions/checkout@08c6903cd8c0fde910a37f88322edcfb5dd907a8 # v5.0.0
-      - name: Install Nix
-        uses: cachix/install-nix-action@7be5dee1421f63d07e71ce6e0a9f8a4b07c2a487 # v31
-      - name: Use Nix Cache
-        uses: cachix/cachix-action@0fc020193b5a1fa3ac4575aa3a7d3aa6a35435ad # v16
-        with:
-          name: blokli
-          authToken: "${{ secrets.CACHIX_AUTH_TOKEN }}"
-        env:
-          USER: runner
-      - name: Setup GCP
-        id: gcp
-        uses: hoprnet/hopr-workflows/actions/setup-gcp@12c56020e16036982e6cc529848edeedfc705865 # master
-        with:
-          google-credentials: ${{ secrets.GOOGLE_HOPRASSOCIATION_CREDENTIALS_REGISTRY }}
-          login-artifact-registry: 'true'
-          install-sdk: 'false'
-      - name: Update version (for security scans)
-        run: |
-          set -x
-          bump_version="${{ needs.upload-manifest.outputs.image_tag }}"
-          sed -i.bak -E "s/(^version = \")([0-9]+\.[0-9]+\.[0-9]+)(\")/\1${bump_version}\3/" bloklid/Cargo.toml
-          rm bloklid/Cargo.toml.bak
-          nix develop --command cargo generate-lockfile
-      - name: Run Trivy vulnerability scanner (Nix-based)
-        run: |
-          # Use nix-lib Trivy scan with pre-fetched database
-          # This generates both SARIF and table reports
-          if [ "${{ matrix.arch }}" = "amd64" ]; then
-            nix build -L .#bloklid-docker-amd64-scan
-            SCAN_PATH="./result"
-          else
-            nix build -L .#bloklid-docker-aarch64-scan
-            SCAN_PATH="./result"
-          fi
-
-          # Copy SARIF report for upload
-          cp "$SCAN_PATH/scan-report.sarif" trivy-results-${{ matrix.arch }}.sarif
-
-          # Display table summary
-          echo "=== Trivy Scan Summary ==="
-          cat "$SCAN_PATH/scan-summary.txt" || echo "No vulnerabilities summary available"
-          echo "=========================="
-      - name: Upload Trivy results to GitHub Security
-        if: always()
-        uses: github/codeql-action/upload-sarif@v3
-        with:
-          sarif_file: trivy-results-${{ matrix.arch }}.sarif
-          category: trivy-${{ matrix.arch }}
-      - name: Smoke test - Verify container starts
-        run: |
-          # Determine image URL based on architecture
-          if [ "${{ matrix.arch }}" = "amd64" ]; then
-            IMAGE_URL="${{ needs.upload-manifest.outputs.image_url_amd64 }}"
-          else
-            IMAGE_URL="${{ needs.upload-manifest.outputs.image_url_arm64 }}"
-          fi
-
-          # Pull the image for smoke testing
-          docker pull "$IMAGE_URL"
-
-          # Start container in background with --help flag
-          # This verifies the entrypoint works and binary is functional
-          container_id=$(docker run -d "$IMAGE_URL" --help)
-
-          # Wait for container to complete (max 30 seconds)
-          timeout=30
-          elapsed=0
-          while [ $elapsed -lt $timeout ]; do
-            status=$(docker inspect --format='{{.State.Status}}' $container_id)
-            if [ "$status" = "exited" ]; then
-              break
-            fi
-            sleep 1
-            elapsed=$((elapsed + 1))
-          done
-
-          # Check exit code
-          exit_code=$(docker inspect --format='{{.State.ExitCode}}' $container_id)
-
-          # Show logs for debugging
-          echo "=== Container logs ==="
-          docker logs $container_id
-          echo "======================"
-
-          # Cleanup
-          docker rm $container_id
-
-          # Verify success
-          if [ "$exit_code" -ne 0 ]; then
-            echo "Error: Container exited with code $exit_code"
-            exit 1
-          fi
-
-          echo "✓ Smoke test passed - container started successfully"
-      - name: Generate SBOM (Nix-based)
-        if: always()
-        run: |
-          # Use nix-lib SBOM generation with Syft
-          # Generates both SPDX and CycloneDX formats
-          if [ "${{ matrix.arch }}" = "amd64" ]; then
-            nix build -L .#bloklid-docker-amd64-sbom
-            SBOM_PATH="./result"
-          else
-            nix build -L .#bloklid-docker-aarch64-sbom
-            SBOM_PATH="./result"
-          fi
-
-          # Copy CycloneDX SBOM for compatibility
-          cp "$SBOM_PATH/sbom.cyclonedx.json" sbom-${{ matrix.arch }}.json
-      - name: Upload SBOM artifacts
-        if: always()
-        uses: actions/upload-artifact@v4
-        with:
-          name: sbom-${{ matrix.arch }}
-          path: |
-            sbom-${{ matrix.arch }}.json
-            result/sbom.*.json
-          retention-days: 90
-=======
+        include:
+          - image: ${{ needs.upload-manifest.outputs.image_url_amd64 }}
+            architecture: amd64
+          # Re-enable when aarch64 runner is available
+          # - image: ${{ needs.upload-manifest.outputs.image_url_arm64 }}
+          #   architecture: arm64
     uses: ./.github/workflows/security-scan.yaml
     with:
-      image_url: ${{ needs.upload-manifest.outputs.image_url_amd64 }}
-      architecture: amd64
-    secrets: inherit
-  # Re-enable when aarch64 runner is available
-  # security-scan-arm64:
-  #   name: Security Scan (arm64)
-  #   needs: upload-manifest
-  #   uses: ./.github/workflows/security-scan.yaml
-  #   with:
-  #     image_url: ${{ needs.upload-manifest.outputs.image_url_arm64 }}
-  #     architecture: arm64
-  #   secrets: inherit
->>>>>>> 6da83cea
+      image_url: ${{ matrix.image }}
+      architecture: ${{ matrix.architecture }}
+    secrets: inherit