--- conflicted
+++ resolved
@@ -14,17 +14,10 @@
   CARGO_TERM_COLOR: always
 jobs:
   build-docker:
-<<<<<<< HEAD
-    name: Build
-    uses: ./.github/workflows/build-docker.yaml
-    with:
-      branch: ${{ github.event.pull_request.head.ref || github.ref }}
-=======
     name: Build Docker
     uses: ./.github/workflows/build-docker.yaml
     with:
       source_branch: ${{ github.event.pull_request.head.ref || github.ref }}
->>>>>>> 045cfe32
       version_type: "commit"
     secrets: inherit
   checks:
@@ -38,28 +31,6 @@
           egress-policy: audit
       - name: Checkout hoprnet repository
         uses: actions/checkout@08c6903cd8c0fde910a37f88322edcfb5dd907a8 # v5.0.0
-<<<<<<< HEAD
-  build-binaries:
-    strategy:
-      matrix:
-        binary:
-          - architecture: x86_64-linux
-            runner: ubuntu-24.04
-          - architecture: aarch64-linux
-            runner: ubuntu-24.04
-          - architecture: aarch64-darwin
-            runner: macos-15
-          - architecture: x86_64-darwin
-            runner: macos-15
-    name: Build
-    uses: ./.github/workflows/build-binaries.yaml
-    with:
-      branch: ${{ github.event.pull_request.head.ref }}
-      runner: ${{ matrix.binary.runner }}
-      architecture: ${{ matrix.binary.architecture }}
-      version_type: "commit"
-    secrets: inherit
-=======
       - name: Install Nix
         uses: cachix/install-nix-action@7be5dee1421f63d07e71ce6e0a9f8a4b07c2a487 # v31
       - name: Use Nix Cache
@@ -72,5 +43,4 @@
       - name: Check formatting and linting
         run: nix develop --command just quick
       - name: Run unit tests
-        run: nix develop --command just test
->>>>>>> 045cfe32
+        run: nix develop --command just test