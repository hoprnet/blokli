--- conflicted
+++ resolved
@@ -193,19 +193,11 @@
         "treefmt-nix": "treefmt-nix"
       },
       "locked": {
-<<<<<<< HEAD
-        "lastModified": 1763039628,
-        "narHash": "sha256-z+noK5FvsUiy70TDLlgvN6ZVGMivCAPxy7r4yiEhZxI=",
-        "owner": "hoprnet",
-        "repo": "nix-lib",
-        "rev": "a4fc8d4c2ef9b1d2982dcc55327134bcedb01667",
-=======
         "lastModified": 1763642174,
         "narHash": "sha256-bo1S0goLfzSTYjQmjwIpCJk5+4L9TU7ZgzEhn5lZqtk=",
         "owner": "hoprnet",
         "repo": "nix-lib",
         "rev": "7e983d6394550902d6de5f1e38ebe2cf60212661",
->>>>>>> 045cfe32
         "type": "github"
       },
       "original": {
@@ -217,19 +209,11 @@
     },
     "nixpkgs": {
       "locked": {
-<<<<<<< HEAD
-        "lastModified": 1762756533,
-        "narHash": "sha256-HiRDeUOD1VLklHeOmaKDzf+8Hb7vSWPVFcWwaTrpm+U=",
-        "owner": "NixOS",
-        "repo": "nixpkgs",
-        "rev": "c2448301fb856e351aab33e64c33a3fc8bcf637d",
-=======
         "lastModified": 1763119076,
         "narHash": "sha256-M7GcUtJ+0IRKfqeliP/f9dNRotpc5M4Lob3fM2m0jVE=",
         "owner": "NixOS",
         "repo": "nixpkgs",
         "rev": "5d1c01f86144fd8b0c96caf3e33bae33a5dec2dc",
->>>>>>> 045cfe32
         "type": "github"
       },
       "original": {
