//! Account aggregation utilities with optimized batch loading

use std::collections::HashMap;

use sea_orm::{ColumnTrait, ConnectionTrait, EntityTrait, QueryFilter, QueryOrder};

use super::balances::{address_to_string, string_to_address};
<<<<<<< HEAD
use crate::codegen::{account, account_state, announcement};
=======
use crate::codegen::{account, announcement};
>>>>>>> 8d9914c2

/// Aggregated account data with all related information
#[derive(Debug, Clone)]
pub struct AggregatedAccount {
    pub keyid: i64,
    pub chain_key: String,
    pub packet_key: String,
    pub safe_address: Option<String>,
    pub multi_addresses: Vec<String>,
    pub safe_transaction_count: u64,
}

/// Fetch all accounts with their related data using optimized batch loading
///
/// This function eliminates N+1 queries by:
/// 1. Fetching all accounts in one query
/// 2. Batch loading all announcements for those accounts
/// 3. Aggregating the data in memory
///
/// Instead of 1 + (N * 2) queries, this uses only 2 queries total.
///
/// # Arguments
/// * `db` - Database connection
///
/// # Returns
/// * `Result<Vec<AggregatedAccount>, sea_orm::DbErr>` - List of aggregated accounts
pub async fn fetch_accounts_with_balances<C>(conn: &C) -> Result<Vec<AggregatedAccount>, sea_orm::DbErr>
where
    C: ConnectionTrait,
{
    // 1. Fetch all accounts (1 query)
    let accounts = account::Entity::find().all(conn).await?;

    if accounts.is_empty() {
        return Ok(Vec::new());
    }

    // Collect all account IDs
<<<<<<< HEAD
    let account_ids: Vec<i64> = accounts.iter().map(|a| a.id).collect();

    let mut all_addresses: Vec<Vec<u8>> = accounts.iter().map(|a| a.chain_key.clone()).collect();

    // Batch query account_state for all accounts to get safe_address
    let account_states = account_state::Entity::find()
        .filter(account_state::Column::AccountId.is_in(account_ids.clone()))
        .order_by_desc(account_state::Column::PublishedBlock)
        .order_by_desc(account_state::Column::PublishedTxIndex)
        .order_by_desc(account_state::Column::PublishedLogIndex)
        .all(conn)
        .await?;

    // Build map of account_id -> safe_address (only keep latest state per account)
    let mut safe_address_map: HashMap<i64, Vec<u8>> = HashMap::new();
    for state in account_states {
        if let Some(safe_addr) = state.safe_address {
            // Only insert if we haven't seen this account yet (first occurrence is latest due to ordering)
            safe_address_map.entry(state.account_id).or_insert(safe_addr);
        }
    }
=======
    let account_ids: Vec<i32> = accounts.iter().map(|a| a.id).collect();
>>>>>>> 8d9914c2

    // Add safe addresses to all_addresses for balance lookup
    all_addresses.extend(safe_address_map.values().cloned());

    // 2. Batch fetch all announcements (1 query)
    let announcements = announcement::Entity::find()
        .filter(announcement::Column::AccountId.is_in(account_ids))
        .all(conn)
        .await?;

    // Group announcements by account_id
    let mut announcements_by_account: HashMap<i64, Vec<String>> = HashMap::new();
    for ann in announcements {
        announcements_by_account
            .entry(ann.account_id)
            .or_default()
            .push(ann.multiaddress);
    }

    // 3. Aggregate all data
    let result = accounts
        .into_iter()
        .map(|account| {
            let multi_addresses = announcements_by_account.get(&account.id).cloned().unwrap_or_default();

            // Convert chain_key to string
            let chain_key_str = address_to_string(&account.chain_key);

            // Convert safe_address to string if present
<<<<<<< HEAD
            let safe_address_str = safe_address_map.get(&account.id).map(|addr| address_to_string(addr));
=======
            let safe_address_str = account.safe_address.as_ref().map(|addr| address_to_string(addr));
>>>>>>> 8d9914c2

            AggregatedAccount {
                keyid: account.id,
                chain_key: chain_key_str,
                packet_key: account.packet_key,
                safe_address: safe_address_str,
                multi_addresses,
                // TODO: Implement safe transaction count fetching from blockchain or database
                safe_transaction_count: 0,
            }
        })
        .collect();

    Ok(result)
}

/// Fetch accounts for specific addresses with their related data using optimized batch loading
///
/// This function is similar to `fetch_accounts_with_balances` but only fetches accounts
/// whose chain_key is in the provided address list. This is useful for queries that only
/// need a subset of accounts.
///
/// Uses the same optimized batch loading approach: 2 queries total instead of N+1.
///
/// # Arguments
/// * `db` - Database connection
/// * `addresses` - List of chain_key addresses to filter by
///
/// # Returns
/// * `Result<Vec<AggregatedAccount>, sea_orm::DbErr>` - List of aggregated accounts matching the addresses
pub async fn fetch_accounts_with_balances_for_addresses<C>(
    conn: &C,
    addresses: Vec<String>,
) -> Result<Vec<AggregatedAccount>, sea_orm::DbErr>
where
    C: ConnectionTrait,
{
    if addresses.is_empty() {
        return Ok(Vec::new());
    }

    // Convert string addresses to binary for query
    let binary_addresses: Vec<Vec<u8>> = addresses.iter().map(|a| string_to_address(a)).collect();

    // 1. Fetch accounts filtered by chain_key (1 query)
    let accounts = account::Entity::find()
        .filter(account::Column::ChainKey.is_in(binary_addresses))
        .all(conn)
        .await?;

    if accounts.is_empty() {
        return Ok(Vec::new());
    }

    // Collect all account IDs
<<<<<<< HEAD
    let account_ids: Vec<i64> = accounts.iter().map(|a| a.id).collect();

    let mut all_addresses: Vec<Vec<u8>> = accounts.iter().map(|a| a.chain_key.clone()).collect();

    // Batch query account_state for all accounts to get safe_address
    let account_states = account_state::Entity::find()
        .filter(account_state::Column::AccountId.is_in(account_ids.clone()))
        .order_by_desc(account_state::Column::PublishedBlock)
        .order_by_desc(account_state::Column::PublishedTxIndex)
        .order_by_desc(account_state::Column::PublishedLogIndex)
        .all(conn)
        .await?;

    // Build map of account_id -> safe_address (only keep latest state per account)
    let mut safe_address_map: HashMap<i64, Vec<u8>> = HashMap::new();
    for state in account_states {
        if let Some(safe_addr) = state.safe_address {
            // Only insert if we haven't seen this account yet (first occurrence is latest due to ordering)
            safe_address_map.entry(state.account_id).or_insert(safe_addr);
        }
    }
=======
    let account_ids: Vec<i32> = accounts.iter().map(|a| a.id).collect();
>>>>>>> 8d9914c2

    // Add safe addresses to all_addresses for balance lookup
    all_addresses.extend(safe_address_map.values().cloned());

    // 2. Batch fetch all announcements (1 query)
    let announcements = announcement::Entity::find()
        .filter(announcement::Column::AccountId.is_in(account_ids))
        .all(conn)
        .await?;

    // Group announcements by account_id
    let mut announcements_by_account: HashMap<i64, Vec<String>> = HashMap::new();
    for ann in announcements {
        announcements_by_account
            .entry(ann.account_id)
            .or_default()
            .push(ann.multiaddress);
    }

    // 3. Aggregate all data
<<<<<<< HEAD

=======
>>>>>>> 8d9914c2
    let result = accounts
        .into_iter()
        .map(|account| {
            let multi_addresses = announcements_by_account.get(&account.id).cloned().unwrap_or_default();

            // Convert chain_key to string
            let chain_key_str = address_to_string(&account.chain_key);

            // Convert safe_address to string if present
<<<<<<< HEAD
            let safe_address_str = safe_address_map.get(&account.id).map(|addr| address_to_string(addr));
=======
            let safe_address_str = account.safe_address.as_ref().map(|addr| address_to_string(addr));
>>>>>>> 8d9914c2

            AggregatedAccount {
                keyid: account.id,
                chain_key: chain_key_str,
                packet_key: account.packet_key,
                safe_address: safe_address_str,
                multi_addresses,
                // TODO: Implement safe transaction count fetching from blockchain or database
                safe_transaction_count: 0,
            }
        })
        .collect();

    Ok(result)
}

/// Fetch accounts by their keyids with optimized batch loading
///
/// This function is similar to `fetch_accounts_with_balances_for_addresses` but filters
/// by account IDs instead of addresses. Useful when you have keyids from channels.
///
/// Uses the same optimized batch loading approach: 2 queries total instead of N+1.
///
/// # Arguments
/// * `db` - Database connection
/// * `keyids` - List of account IDs (keyids) to fetch
///
/// # Returns
/// * `Result<Vec<AggregatedAccount>, sea_orm::DbErr>` - List of aggregated accounts matching the keyids
pub async fn fetch_accounts_by_keyids<C>(conn: &C, keyids: Vec<i64>) -> Result<Vec<AggregatedAccount>, sea_orm::DbErr>
where
    C: ConnectionTrait,
{
    if keyids.is_empty() {
        return Ok(Vec::new());
    }

    // 1. Fetch accounts filtered by id (1 query)
    let accounts = account::Entity::find()
        .filter(account::Column::Id.is_in(keyids))
        .all(conn)
        .await?;

    if accounts.is_empty() {
        return Ok(Vec::new());
    }

    // Collect all account IDs
<<<<<<< HEAD
    let account_ids: Vec<i64> = accounts.iter().map(|a| a.id).collect();

    let mut all_addresses: Vec<Vec<u8>> = accounts.iter().map(|a| a.chain_key.clone()).collect();

    // Batch query account_state for all accounts to get safe_address
    let account_states = account_state::Entity::find()
        .filter(account_state::Column::AccountId.is_in(account_ids.clone()))
        .order_by_desc(account_state::Column::PublishedBlock)
        .order_by_desc(account_state::Column::PublishedTxIndex)
        .order_by_desc(account_state::Column::PublishedLogIndex)
        .all(conn)
        .await?;

    // Build map of account_id -> safe_address (only keep latest state per account)
    let mut safe_address_map: HashMap<i64, Vec<u8>> = HashMap::new();
    for state in account_states {
        if let Some(safe_addr) = state.safe_address {
            // Only insert if we haven't seen this account yet (first occurrence is latest due to ordering)
            safe_address_map.entry(state.account_id).or_insert(safe_addr);
        }
    }
=======
    let account_ids: Vec<i32> = accounts.iter().map(|a| a.id).collect();
>>>>>>> 8d9914c2

    // Add safe addresses to all_addresses for balance lookup
    all_addresses.extend(safe_address_map.values().cloned());

    // 2. Batch fetch all announcements (1 query)
    let announcements = announcement::Entity::find()
        .filter(announcement::Column::AccountId.is_in(account_ids))
        .all(conn)
        .await?;

    // Group announcements by account_id
    let mut announcements_by_account: HashMap<i64, Vec<String>> = HashMap::new();
    for ann in announcements {
        announcements_by_account
            .entry(ann.account_id)
            .or_default()
            .push(ann.multiaddress);
    }

    // 3. Aggregate all data
    let result = accounts
        .into_iter()
        .map(|account| {
            let multi_addresses = announcements_by_account.get(&account.id).cloned().unwrap_or_default();

            // Convert chain_key to string
            let chain_key_str = address_to_string(&account.chain_key);

            // Convert safe_address to string if present
<<<<<<< HEAD
            let safe_address_str = safe_address_map.get(&account.id).map(|addr| address_to_string(addr));
=======
            let safe_address_str = account.safe_address.as_ref().map(|addr| address_to_string(addr));
>>>>>>> 8d9914c2

            AggregatedAccount {
                keyid: account.id,
                chain_key: chain_key_str,
                packet_key: account.packet_key,
                safe_address: safe_address_str,
                multi_addresses,
                // TODO: Implement safe transaction count fetching from blockchain or database
                safe_transaction_count: 0,
            }
        })
        .collect();

    Ok(result)
}

/// Fetch accounts with optional filters using optimized batch loading
///
/// This function allows filtering accounts by keyid, packet_key, and/or chain_key.
/// Multiple filters can be combined. If no filters are provided, returns all accounts.
///
/// Uses the same optimized batch loading approach: 2 queries total instead of N+1.
///
/// # Arguments
/// * `db` - Database connection
/// * `keyid` - Optional filter by account ID (keyid)
/// * `packet_key` - Optional filter by packet key
/// * `chain_key` - Optional filter by chain key
///
/// # Returns
/// * `Result<Vec<AggregatedAccount>, sea_orm::DbErr>` - List of aggregated accounts matching the filters
pub async fn fetch_accounts_with_filters<C>(
    conn: &C,
    keyid: Option<i32>,
    packet_key: Option<String>,
    chain_key: Option<String>,
) -> Result<Vec<AggregatedAccount>, sea_orm::DbErr>
where
    C: ConnectionTrait,
{
    // 1. Build query with filters (1 query)
    let mut query = account::Entity::find();

    if let Some(id) = keyid {
        query = query.filter(account::Column::Id.eq(id));
    }

    if let Some(pk) = packet_key {
        query = query.filter(account::Column::PacketKey.eq(pk));
    }

    if let Some(ck) = chain_key {
        let binary_chain_key = string_to_address(&ck);
        query = query.filter(account::Column::ChainKey.eq(binary_chain_key));
    }

    let accounts = query.all(conn).await?;

    if accounts.is_empty() {
        return Ok(Vec::new());
    }

    // Collect all account IDs
<<<<<<< HEAD
    let account_ids: Vec<i64> = accounts.iter().map(|a| a.id).collect();

    let mut all_addresses: Vec<Vec<u8>> = accounts.iter().map(|a| a.chain_key.clone()).collect();

    // Batch query account_state for all accounts to get safe_address
    let account_states = account_state::Entity::find()
        .filter(account_state::Column::AccountId.is_in(account_ids.clone()))
        .order_by_desc(account_state::Column::PublishedBlock)
        .order_by_desc(account_state::Column::PublishedTxIndex)
        .order_by_desc(account_state::Column::PublishedLogIndex)
        .all(conn)
        .await?;

    // Build map of account_id -> safe_address (only keep latest state per account)
    let mut safe_address_map: HashMap<i64, Vec<u8>> = HashMap::new();
    for state in account_states {
        if let Some(safe_addr) = state.safe_address {
            // Only insert if we haven't seen this account yet (first occurrence is latest due to ordering)
            safe_address_map.entry(state.account_id).or_insert(safe_addr);
        }
    }
=======
    let account_ids: Vec<i32> = accounts.iter().map(|a| a.id).collect();
>>>>>>> 8d9914c2

    // Add safe addresses to all_addresses for balance lookup
    all_addresses.extend(safe_address_map.values().cloned());

    // 2. Batch fetch all announcements (1 query)
    let announcements = announcement::Entity::find()
        .filter(announcement::Column::AccountId.is_in(account_ids))
        .all(conn)
        .await?;

    // Group announcements by account_id
    let mut announcements_by_account: HashMap<i64, Vec<String>> = HashMap::new();
    for ann in announcements {
        announcements_by_account
            .entry(ann.account_id)
            .or_default()
            .push(ann.multiaddress);
    }

    // 3. Aggregate all data
<<<<<<< HEAD

=======
>>>>>>> 8d9914c2
    let result = accounts
        .into_iter()
        .map(|account| {
            let multi_addresses = announcements_by_account.get(&account.id).cloned().unwrap_or_default();

            // Convert chain_key to string
            let chain_key_str = address_to_string(&account.chain_key);

            // Convert safe_address to string if present
<<<<<<< HEAD
            let safe_address_str = safe_address_map.get(&account.id).map(|addr| address_to_string(addr));
=======
            let safe_address_str = account.safe_address.as_ref().map(|addr| address_to_string(addr));
>>>>>>> 8d9914c2

            AggregatedAccount {
                keyid: account.id,
                chain_key: chain_key_str,
                packet_key: account.packet_key,
                safe_address: safe_address_str,
                multi_addresses,
                // TODO: Implement safe transaction count fetching from blockchain or database
                safe_transaction_count: 0,
            }
        })
        .collect();

    Ok(result)
}

#[cfg(test)]
mod tests {
    use super::*;

    // Note: These tests would require a test database setup
    // For now, we just ensure the module compiles
    #[test]
    fn test_module_compiles() {
        assert!(true);
    }
}<|MERGE_RESOLUTION|>--- conflicted
+++ resolved
@@ -5,11 +5,7 @@
 use sea_orm::{ColumnTrait, ConnectionTrait, EntityTrait, QueryFilter, QueryOrder};
 
 use super::balances::{address_to_string, string_to_address};
-<<<<<<< HEAD
 use crate::codegen::{account, account_state, announcement};
-=======
-use crate::codegen::{account, announcement};
->>>>>>> 8d9914c2
 
 /// Aggregated account data with all related information
 #[derive(Debug, Clone)]
@@ -48,7 +44,6 @@
     }
 
     // Collect all account IDs
-<<<<<<< HEAD
     let account_ids: Vec<i64> = accounts.iter().map(|a| a.id).collect();
 
     let mut all_addresses: Vec<Vec<u8>> = accounts.iter().map(|a| a.chain_key.clone()).collect();
@@ -70,9 +65,6 @@
             safe_address_map.entry(state.account_id).or_insert(safe_addr);
         }
     }
-=======
-    let account_ids: Vec<i32> = accounts.iter().map(|a| a.id).collect();
->>>>>>> 8d9914c2
 
     // Add safe addresses to all_addresses for balance lookup
     all_addresses.extend(safe_address_map.values().cloned());
@@ -102,11 +94,7 @@
             let chain_key_str = address_to_string(&account.chain_key);
 
             // Convert safe_address to string if present
-<<<<<<< HEAD
             let safe_address_str = safe_address_map.get(&account.id).map(|addr| address_to_string(addr));
-=======
-            let safe_address_str = account.safe_address.as_ref().map(|addr| address_to_string(addr));
->>>>>>> 8d9914c2
 
             AggregatedAccount {
                 keyid: account.id,
@@ -162,7 +150,6 @@
     }
 
     // Collect all account IDs
-<<<<<<< HEAD
     let account_ids: Vec<i64> = accounts.iter().map(|a| a.id).collect();
 
     let mut all_addresses: Vec<Vec<u8>> = accounts.iter().map(|a| a.chain_key.clone()).collect();
@@ -184,9 +171,6 @@
             safe_address_map.entry(state.account_id).or_insert(safe_addr);
         }
     }
-=======
-    let account_ids: Vec<i32> = accounts.iter().map(|a| a.id).collect();
->>>>>>> 8d9914c2
 
     // Add safe addresses to all_addresses for balance lookup
     all_addresses.extend(safe_address_map.values().cloned());
@@ -207,10 +191,6 @@
     }
 
     // 3. Aggregate all data
-<<<<<<< HEAD
-
-=======
->>>>>>> 8d9914c2
     let result = accounts
         .into_iter()
         .map(|account| {
@@ -220,11 +200,7 @@
             let chain_key_str = address_to_string(&account.chain_key);
 
             // Convert safe_address to string if present
-<<<<<<< HEAD
             let safe_address_str = safe_address_map.get(&account.id).map(|addr| address_to_string(addr));
-=======
-            let safe_address_str = account.safe_address.as_ref().map(|addr| address_to_string(addr));
->>>>>>> 8d9914c2
 
             AggregatedAccount {
                 keyid: account.id,
@@ -273,7 +249,6 @@
     }
 
     // Collect all account IDs
-<<<<<<< HEAD
     let account_ids: Vec<i64> = accounts.iter().map(|a| a.id).collect();
 
     let mut all_addresses: Vec<Vec<u8>> = accounts.iter().map(|a| a.chain_key.clone()).collect();
@@ -295,9 +270,6 @@
             safe_address_map.entry(state.account_id).or_insert(safe_addr);
         }
     }
-=======
-    let account_ids: Vec<i32> = accounts.iter().map(|a| a.id).collect();
->>>>>>> 8d9914c2
 
     // Add safe addresses to all_addresses for balance lookup
     all_addresses.extend(safe_address_map.values().cloned());
@@ -327,11 +299,7 @@
             let chain_key_str = address_to_string(&account.chain_key);
 
             // Convert safe_address to string if present
-<<<<<<< HEAD
             let safe_address_str = safe_address_map.get(&account.id).map(|addr| address_to_string(addr));
-=======
-            let safe_address_str = account.safe_address.as_ref().map(|addr| address_to_string(addr));
->>>>>>> 8d9914c2
 
             AggregatedAccount {
                 keyid: account.id,
@@ -395,7 +363,6 @@
     }
 
     // Collect all account IDs
-<<<<<<< HEAD
     let account_ids: Vec<i64> = accounts.iter().map(|a| a.id).collect();
 
     let mut all_addresses: Vec<Vec<u8>> = accounts.iter().map(|a| a.chain_key.clone()).collect();
@@ -417,9 +384,6 @@
             safe_address_map.entry(state.account_id).or_insert(safe_addr);
         }
     }
-=======
-    let account_ids: Vec<i32> = accounts.iter().map(|a| a.id).collect();
->>>>>>> 8d9914c2
 
     // Add safe addresses to all_addresses for balance lookup
     all_addresses.extend(safe_address_map.values().cloned());
@@ -440,10 +404,6 @@
     }
 
     // 3. Aggregate all data
-<<<<<<< HEAD
-
-=======
->>>>>>> 8d9914c2
     let result = accounts
         .into_iter()
         .map(|account| {
@@ -453,11 +413,7 @@
             let chain_key_str = address_to_string(&account.chain_key);
 
             // Convert safe_address to string if present
-<<<<<<< HEAD
             let safe_address_str = safe_address_map.get(&account.id).map(|addr| address_to_string(addr));
-=======
-            let safe_address_str = account.safe_address.as_ref().map(|addr| address_to_string(addr));
->>>>>>> 8d9914c2
 
             AggregatedAccount {
                 keyid: account.id,
