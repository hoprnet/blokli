--- conflicted
+++ resolved
@@ -647,8 +647,6 @@
 
 ## Docker Images and Multi-Architecture Support
 
-<<<<<<< HEAD
-=======
 **Current Limitation:** ARM64 (aarch64) builds are temporarily disabled in CI due to GitHub runner limitations. Only AMD64 images are currently built and deployed via CI. The multi-arch manifest structure is maintained for easy re-enablement.
 
 Local builds for all architectures remain fully functional:
@@ -657,20 +655,14 @@
 - `nix build .#bloklid-docker-aarch64` - ARM64 Docker image (local build only)
 - `nix run .#bloklid-docker-manifest-upload` - Multi-arch manifest (amd64 only in CI)
 
->>>>>>> 045cfe32
 ### Overview
 
 The project uses Nix with nix-lib helpers to build reproducible Docker images for the `bloklid` daemon. Images are built for multiple architectures, scanned for security vulnerabilities, and pushed to Google Artifact Registry with automatic multi-arch manifest creation.
 
 ### Supported Architectures
 
-<<<<<<< HEAD
-- **amd64** (x86_64-linux) - Intel/AMD 64-bit processors
-- **arm64** (aarch64-linux) - ARM 64-bit processors (AWS Graviton, Apple Silicon servers, etc.)
-=======
 - **amd64** (x86_64-linux) - Intel/AMD 64-bit processors ✅ Available in CI
 - **arm64** (aarch64-linux) - ARM 64-bit processors (AWS Graviton, Apple Silicon servers) 🔄 Local builds only
->>>>>>> 045cfe32
 
 ### Image Variants
 
@@ -688,15 +680,6 @@
 # Build, upload all architectures, and create multi-arch manifest
 IMAGE_TARGET=gcr.io/project/bloklid:1.0.0 \
 GOOGLE_ACCESS_TOKEN=$TOKEN \
-<<<<<<< HEAD
-nix run .#bloklid-manifest-upload
-
-# Development variant
-nix run .#bloklid-dev-manifest-upload
-
-# Profile variant
-nix run .#bloklid-profile-manifest-upload
-=======
 nix run .#bloklid-docker-manifest-upload
 
 # Development variant
@@ -704,22 +687,14 @@
 
 # Profile variant
 nix run .#bloklid-profile-docker-manifest-upload
->>>>>>> 045cfe32
 ```
 
 This approach:
 
-<<<<<<< HEAD
-1. Builds Docker images for both amd64 and arm64
-2. Uploads platform-specific images with suffixes (`-linux-amd64`, `-linux-arm64`)
-3. Creates and pushes an OCI manifest list for automatic platform selection
-4. Enables users to pull the correct architecture automatically
-=======
 1. Builds Docker image for amd64 (arm64 disabled until runner supports it)
 2. Uploads platform-specific image with suffix (`-linux-amd64`)
 3. Creates and pushes an OCI manifest list
 4. Ready to support multiple architectures when aarch64 runner is available
->>>>>>> 045cfe32
 
 ### CI/CD Workflows
 
@@ -733,33 +708,15 @@
 
 The build workflow follows a three-stage process:
 
-<<<<<<< HEAD
-##### Stage 1: Build Images (Parallel)
-
-- Builds Docker images for both amd64 and arm64 architectures in parallel
-- Uses Nix to ensure reproducible builds
-- Stores built images as artifacts
-=======
 ##### Stage 1: Build Images
 
 - Builds Docker image for amd64 architecture (arm64 disabled until runner supports it)
 - Uses Nix to ensure reproducible builds
 - Stores built image as artifact
->>>>>>> 045cfe32
 
 ##### Stage 2: Upload Manifest (Sequential)
 
 - Uses nix-lib multi-arch helper to build OCI manifest
-<<<<<<< HEAD
-- Uploads platform-specific images with suffixes (`-linux-amd64`, `-linux-arm64`)
-- Creates and pushes multi-arch manifest list
-
-##### Stage 3: Security Scanning (Parallel)
-
-- Runs Trivy vulnerability scans for both architectures
-- Generates SBOMs in SPDX and CycloneDX formats
-- Performs smoke tests on uploaded images
-=======
 - Uploads platform-specific image with suffix (`-linux-amd64`)
 - Creates and pushes manifest list (currently single-platform)
 
@@ -768,22 +725,10 @@
 - Runs Trivy vulnerability scan for amd64
 - Generates SBOM in SPDX and CycloneDX formats
 - Performs smoke test on uploaded image
->>>>>>> 045cfe32
 - Uploads results to GitHub Security
 
 #### Multi-Architecture Manifest
 
-<<<<<<< HEAD
-The CI/CD system creates Docker manifests that allow pulling the correct architecture automatically:
-
-```bash
-# Pulls the correct architecture for your platform
-docker pull <registry>/bloklid:1.0.0
-
-# Explicitly pull specific architecture
-docker pull <registry>/bloklid:1.0.0-linux-amd64
-docker pull <registry>/bloklid:1.0.0-linux-arm64
-=======
 The CI/CD system creates Docker manifests for platform selection (currently amd64 only):
 
 ```bash
@@ -792,7 +737,6 @@
 
 # Explicitly pull amd64 image
 docker pull <registry>/bloklid:1.0.0-linux-amd64
->>>>>>> 045cfe32
 ```
 
 ### Security Scanning
@@ -806,11 +750,7 @@
 ```bash
 # Scan production images
 nix build .#bloklid-docker-amd64-scan  # Scans amd64 image
-<<<<<<< HEAD
-nix build .#bloklid-docker-arm64-scan  # Scans arm64 image
-=======
 nix build .#bloklid-docker-aarch64-scan  # Scans arm64 image
->>>>>>> 045cfe32
 
 # View scan results
 cat result/scan-report.sarif  # SARIF format for tools
@@ -818,11 +758,7 @@
 
 # Scan development images (non-failing)
 nix build .#bloklid-dev-docker-amd64-scan
-<<<<<<< HEAD
-nix build .#bloklid-dev-docker-arm64-scan
-=======
 nix build .#bloklid-dev-docker-aarch64-scan
->>>>>>> 045cfe32
 ```
 
 **Benefits of Nix-based scanning:**
@@ -830,11 +766,7 @@
 - **Offline**: Uses pre-fetched Trivy database (no internet required)
 - **Reproducible**: Same results locally and in CI
 - **Fast**: Database pre-cached in Nix store
-<<<<<<< HEAD
-- **Consistent**: Exact same Trivy version everywhere
-=======
 - **Consistent**: The same Trivy version everywhere
->>>>>>> 045cfe32
 
 #### Local SBOM Generation
 
@@ -843,11 +775,7 @@
 ```bash
 # Generate SBOM for production images
 nix build .#bloklid-docker-amd64-sbom  # amd64 SBOM
-<<<<<<< HEAD
-nix build .#bloklid-docker-arm64-sbom  # arm64 SBOM
-=======
 nix build .#bloklid-docker-aarch64-sbom  # arm64 SBOM
->>>>>>> 045cfe32
 
 # View SBOM files
 ls result/
@@ -887,15 +815,6 @@
 
 ### Image Tagging Strategy
 
-<<<<<<< HEAD
-| Version Type | Format                | Platform Images                         | Manifest              | Use Case              |
-| ------------ | --------------------- | --------------------------------------- | --------------------- | --------------------- |
-| Commit       | `version-commit.hash` | `1.0.0-commit.abc123-linux-amd64/arm64` | `1.0.0-commit.abc123` | Development testing   |
-| PR           | `version-pr.number`   | `1.0.0-pr.42-linux-amd64/arm64`         | `1.0.0-pr.42`         | Pre-merge validation  |
-| Release      | `version`             | `1.0.0-linux-amd64/arm64`               | `1.0.0`               | Production deployment |
-
-**Note**: The manifest tag (without architecture suffix) automatically selects the correct platform image based on the Docker client's architecture.
-=======
 | Version Type | Format                | Platform Image                    | Manifest              | Use Case              |
 | ------------ | --------------------- | --------------------------------- | --------------------- | --------------------- |
 | Commit       | `version-commit.hash` | `1.0.0-commit.abc123-linux-amd64` | `1.0.0-commit.abc123` | Development testing   |
@@ -903,7 +822,6 @@
 | Release      | `version`             | `1.0.0-linux-amd64`               | `1.0.0`               | Production deployment |
 
 **Note:** Currently only AMD64 images are available. ARM64 will be re-enabled when GitHub runner supports aarch64. The manifest tag (without architecture suffix) points to the amd64 image.
->>>>>>> 045cfe32
 
 ## Additional Resources
 
